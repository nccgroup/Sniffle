# Sniffle

**Sniffle is a sniffer for Bluetooth 5 and 4.x (LE) using TI CC1352/CC26x2 hardware.**

Sniffle has a number of useful features, including:

* Support for BT5/4.2 extended length advertisement and data packets
* Support for BT5 Channel Selection Algorithms #1 and #2
* Support for all BT5 PHY modes (regular 1M, 2M, and coded modes)
* Support for sniffing only advertisements and ignoring connections
* Support for channel map, connection parameter, and PHY change operations
* Support for advertisement filtering by MAC address and RSSI
* Support for BT5 extended advertising (non-periodic)
* Support for capturing advertisements from a target MAC on all three primary
  advertising channels using a single sniffer. **This makes connection detection
  nearly 3x more reliable than most other sniffers that only sniff one advertising
  channel.**
* Easy to extend host-side software written in Python
* PCAP export compatible with the Ubertooth
* Wireshark compatible plugin
<<<<<<< HEAD
* ZMQ Publishing server
=======
* ZMQ Subscribing server
>>>>>>> 253fa7a5

## Prerequisites

* Any of the following hardware devices (functionally equivalent for Sniffle)
    * TI CC26x2R Launchpad Board: <https://www.ti.com/tool/LAUNCHXL-CC26X2R1>
    * TI CC2652RB Launchpad Board: <https://www.ti.com/tool/LP-CC2652RB>
    * TI CC1352R Launchpad Board: <https://www.ti.com/tool/LAUNCHXL-CC1352R1>
    * TI CC1352P Launchpad Board: <https://www.ti.com/tool/LAUNCHXL-CC1352P>
    * TI CC2652R7 Launchpad Board: <https://www.ti.com/tool/LP-CC2652R7>
    * TI CC1352P7 Launchpad Board: <https://www.ti.com/tool/LP-CC1352P7>
    * TI CC2651P3 Launchpad Board: <https://www.ti.com/tool/LP-CC2651P3>
    * TI CC1354P10 Launchpad Board: <https://www.ti.com/tool/LP-EM-CC1354P10>
    * SONOFF CC2652P USB Dongle Plus: <https://itead.cc/product/sonoff-zigbee-3-0-usb-dongle-plus/>
    * EC Catsniffer V3 CC1352 & RP2040 <https://github.com/ElectronicCats/CatSniffer>
* ARM GNU Toolchain for AArch32 bare-metal target (arm-none-eabi): <https://developer.arm.com/downloads/-/arm-gnu-toolchain-downloads>
* TI SimpleLink Low Power F2 SDK 8.30.01.01: <https://www.ti.com/tool/download/SIMPLELINK-LOWPOWER-F2-SDK/8.30.01.01>
* TI DSLite Programmer Software: see below
* Python 3.9+ with PySerial installed

**If you don't want to go through the effort of setting up a build
environment for the firmware, you can just flash prebuilt firmware binaries
using UniFlash/DSLite.** Prebuilt firmware binaries are attached to releases
on the GitHub releases tab of this project. When using prebuilt firmware, be
sure to use the Python code corresponding to the release tag rather than master
to avoid compatibility issues with firmware that is behind the master branch.

### Installing GCC

The `arm-none-eabi-gcc` provided through various Linux distributions' package
manager often lacks some header files or requires some changes to linker
configuration. For minimal hassle, I suggest using the ARM GCC linked above.
You can just download and extract the prebuilt executables.

### Installing the TI SDK

The TI SDK is provided as an executable binary that extracts a bunch of source
code once you accept the license agreement. On Linux and Mac, the default
installation directory is inside`~/ti/`. This works fine and my makefiles
expect this path, so I suggest just going with the default here. The same
applies for the TI SysConfig tool.

Once the SDK has been extracted, you will need to edit one makefile to match
your build environment. Within `~/ti/simplelink_cc13xx_cc26xx_sdk_8_30_01_01`
(or wherever the SDK was installed) there is a makefile named `imports.mak`.
The only paths that need to be set here to build Sniffle are for GCC, XDC,
cmake and SysConfig. We don't need the CCS compiler. See the diff below as
an example, and adapt for wherever you installed things.

```
diff --git a/imports.mak b/imports.mak
index b2cf5bf59..389d1a7c3 100644
--- a/imports.mak
+++ b/imports.mak
@@ -18,14 +18,14 @@
 # will build using each non-empty *_ARMCOMPILER cgtool.
 #
 
-XDC_INSTALL_DIR        ?= /home/username/ti/xdctools_3_62_01_15_core
-SYSCONFIG_TOOL         ?= /home/username/ti/ccs1270/ccs/utils/sysconfig_1.21.1/sysconfig_cli.sh
+XDC_INSTALL_DIR        ?= $(HOME)/ti/xdctools_3_62_01_15_core
+SYSCONFIG_TOOL         ?= $(HOME)/ti/sysconfig_1.21.1/sysconfig_cli.sh
 
-CMAKE                  ?= /home/username/cmake-3.21.3/bin/cmake
+CMAKE                  ?= cmake
 PYTHON                 ?= python3
 
 TICLANG_ARMCOMPILER    ?= /home/username/ti/ccs1270/ccs/tools/compiler/ti-cgt-armllvm_3.2.2.LTS-0
-GCC_ARMCOMPILER        ?= /home/username/arm-none-eabi-gcc/12.3.Rel1-0
+GCC_ARMCOMPILER        ?= $(HOME)/arm_tools/arm-gnu-toolchain-14.3.rel1-x86_64-arm-none-eabi
 IAR_ARMCOMPILER        ?= /home/username/iar9.50.2
 
 # Uncomment this to enable the TFM build
```

As of SDK version 8.30.01.01, to compile with recent versions of GCC (and binutils),
a small modification to the SDK is needed to avoid linking errors
"Unknown destination type (ARM/Thumb)" and "dangerous relocation: unsupported relocation".

```
diff --git a/kernel/tirtos7/packages/ti/sysbios/family/arm/m3/Hwi_asm_gcc.s b/kernel/tirtos7/packages/ti/sysbios/family/arm/m3/Hwi_asm_gcc.s
index 187cfd744..4cbf0d384 100644
--- a/kernel/tirtos7/packages/ti/sysbios/family/arm/m3/Hwi_asm_gcc.s
+++ b/kernel/tirtos7/packages/ti/sysbios/family/arm/m3/Hwi_asm_gcc.s
@@ -236,6 +236,7 @@ lab$1:
 @ user code has set the PRIMASK and not cleared it, or when single
 @ stepping with interrupts disabled.
 
+.type ti_sysbios_family_arm_m3_Hwi_interruptsAreDisabledButShouldNotBe, %function
 ti_sysbios_family_arm_m3_Hwi_interruptsAreDisabledButShouldNotBe:
         b   ti_sysbios_family_arm_m3_Hwi_interruptsAreDisabledButShouldNotBe
 
diff --git a/kernel/tirtos7/packages/ti/sysbios/family/arm/v8m/Hwi_asm_gcc.s b/kernel/tirtos7/packages/ti/sysbios/family/arm/v8m/Hwi_asm_gcc.s
index 717f49c9a..1c83ed725 100644
--- a/kernel/tirtos7/packages/ti/sysbios/family/arm/v8m/Hwi_asm_gcc.s
+++ b/kernel/tirtos7/packages/ti/sysbios/family/arm/v8m/Hwi_asm_gcc.s
@@ -226,6 +226,7 @@ lab$1:
 @ user code has set the PRIMASK and not cleared it, or when single
 @ stepping with interrupts disabled.
 
+.type ti_sysbios_family_arm_v8m_Hwi_interruptsAreDisabledButShouldNotBe, %function
 ti_sysbios_family_arm_v8m_Hwi_interruptsAreDisabledButShouldNotBe:
         b   ti_sysbios_family_arm_v8m_Hwi_interruptsAreDisabledButShouldNotBe
```

After making this modification, you will need to recompile the SDK.

```
cd ~/ti/simplelink_cc13xx_cc26xx_sdk_8_30_01_01
make build-gcc -j5
```

### Obtaining DSLite

DSLite is TI's command line programming and debug server tool for XDS110
debuggers. The CC26xx and CC13xx Launchpad boards both include XDS110 debuggers.
Unfortunately, TI does not provide a standalone command line DSLite download.
The easiest way to obtain DSLite is to install [UniFlash](http://www.ti.com/tool/download/UNIFLASH)
from TI. It's available for Linux, Mac, and Windows. The DSLite executable will
be located at `deskdb/content/TICloudAgent/linux/ccs_base/DebugServer/bin/DSLite`
relative to the UniFlash installation directory. On Linux, the default UniFlash
installation directory is inside `~/ti/`.

You should place the DSLite executable directory within your `$PATH`.

## Firmware Building

Once the GCC, DSLite, and the SDK is installed and operational, building
Sniffle should be straight forward. Just navigate to the `fw` directory and
run `make`. If you didn't install the SDK to the default directory, you may
need to edit `SIMPLELINK_SDK_INSTALL_DIR` in the makefile.

If building for or installing on a some variant of Launchpad other than CC26x2R,
you must specify `PLATFORM=xxx`, either as an argument to make, or by defining
it as an environment variable prior to invoking make. Supported values for `PLATFORM`
can be found in the firmware makefile. Be sure to perform a `make clean` before
building for a different platform.

## Firmware Installation (TI Launchpad Board)

To install Sniffle on a (plugged in) CC26x2R Launchpad using DSLite, run
`make load` within the `fw` directory. For any other Launchpad models, you must
specify the `PLATFORM` argument to make as descirbed above. You can also flash
the compiled `sniffle.hex` binary using the UniFlash GUI.

## Firmware Installation (SONOFF USB Dongle)

To install Sniffle on a SONOFF CC2652P dongle (equipped with a CP2102N USB/UART
bridge), use the [JelmerT/cc2538-bsl](https://github.com/JelmerT/cc2538-bsl) utility
to flash the firmware using the built-in ROM bootloader with the following command:

```
python3 cc2538-bsl.py -p /dev/ttyUSB0 --bootloader-sonoff-usb -ewv sniffle_cc1352p1_cc2652p1.hex
```

As of January 10, 2025, there is a bug in `cc2538-bsl` that prevents it from
resetting the CC2562P chip in the Sonoff dongle after flashing. The fix for this
is in pull request [173](https://github.com/JelmerT/cc2538-bsl/pull/173), which
has yet to be merged. In the interim, while waiting for the pull request to be
merged, you can use my fork at <https://github.com/sultanqasim/cc2538-bsl>.

In 2022, due to COVID-19 pandemic chip shortages, some Sonoff CC2652P dongles were
built with CP2102 (non-N) USB/UART bridge chips that are capped at 921600 baud. If
you have one of these, you will need to flash a different firmware image that uses
a slower baud rate of 921600. This special slower baud rate build is named
`sniffle_cc1352p1_cc2652p1_1M.hex` (build variant `CC2652P1F_1M`). You will also
need to invoke Sniffle utilities with the option `-b 921600` to override the
default baud rate of 2000000.

**WARNING:** Do not flash the wrong build variant using the bootloader, or you
risk bricking the device and locking yourself out of the bootloader. For Sonoff
CC2652P devices, use the `sniffle_cc1352p1_cc2652p1.hex` file (`CC2652P1F` build
variant) or the sniffle_cc1352p1_cc2652p1_1M.hex` file (`CC2652P1F_1M` build
variant) for a 921600 baud rate. If you flash the wrong variant and lock yourself
out of the bootloader, it may be possible to recover the device using JTAG/SWD.

## Firmware Installation (Catsniffer V3)

Electronic Cats provides a Catnip Uploader tool for loading firmware. For detailed information,
refer to the [repository](https://github.com/ElectronicCats/CatSniffer-Tools/tree/main).
Download the tool and follow these commands:

```bash
# Fetch the CatSniffer tools and their dependencies
[ec@sniffle]$ git clone https://github.com/ElectronicCats/CatSniffer-Tools.git
[ec@sniffle]$ cd CatSniffer-Tools/catnip_uploader
[ec@sniffle]$ pip install -r requirements.txt

# Download the available firmwares
[ec@sniffle]$ python3 catnip_uploader.py releases
[INFO] Fetching assets from https://api.github.com/repos/ElectronicCats/CatSniffer-Firmware/releases/latest
[INFO] Release: board-v3.x-v1.1.0
[INFO] Fetching assets from https://api.github.com/repos/nccgroup/Sniffle/releases/latest
[INFO] Release: v1.10.0
[INFO] Found local release: releases_board-v3.x-v1.1.0
[SUCCESS] Local release is up to date: board-v3.x-v1.1.0
[SUCCESS] Available releases:
0: sniffer_fw_CC1352P_7_v1.10.hex
1: airtag_scanner_CC1352P_7_v1.0.hex
2: nccgroup_v1.10.0_sniffle_cc1352p7_1M.hex
3: airtag_spoofer_CC1352P_7_v1.0.hex
4: sniffle_CC1352P_7_v1.7.hex

# Install the firmware
[ec@sniffle]$ python3 catnip_uploader.py load 2 COMPORT
```

You need to change the *COMPORT* to the appropriate path for your board.
Using the command `python3 catnip_uploader.py load 2 COMPORT`, you will load
the `2: nccgroup_v1.10.0_sniffle_cc1352p7_1M.hex` firmware.
**To load the firmware Catsniffer V3 requires SerialPassthroughwithboot**.

**WARNING:** Do not flash the wrong build variant using the bootloader, or you
risk bricking the device and locking yourself out of the bootloader. If you
use the `catnip_uploader.py` script to fetch and install the firmware, it will
only present compatible firmware. However, if you choose to compile and install
the firmware manually, be sure you use the correct build variant. For CatSniffer
v3 devices, use the `sniffle_cc1352p7_1M.hex` file (`CC1352P74_1M` build variant).
CatSniffer v1.x/v2.x devices use a different chip variant (CC1352P1) that needs a
different firmware build (`CC1352P1F3_1M` variant, `sniffle_cc1352p1_cc2652p1_1M.hex`
image). Sniffle has not been tested on CatSniffer v1.x/v2.x devices but they will
probably work as long as you flash the appropriate build variant. If you flash the
wrong variant and lock yourself out of the bootloader, it may be possible to recover
the device using JTAG/SWD.

## Sniffer Usage

```
[skhan@serpent python_cli]$ ./sniff_receiver.py --help
usage: sniff_receiver.py [-h] [-s SERPORT] [-b BAUDRATE] [-c {37,38,39}] [-p] [-r RSSI]
                         [-m MAC] [-i IRK] [-S STRING] [-a] [-A] [-e] [-H] [-l] [-q]
                         [-Q PRELOAD] [-n] [-C] [-d] [-o OUTPUT]

Host-side receiver for Sniffle BLE5 sniffer

options:
  -h, --help            show this help message and exit
  -s SERPORT, --serport SERPORT
                        Sniffer serial port name
  -b BAUDRATE, --baudrate BAUDRATE
                        Sniffer serial port baud rate
  -c {37,38,39}, --advchan {37,38,39}
                        Advertising channel to listen on
  -p, --pause           Pause sniffer after disconnect
  -r RSSI, --rssi RSSI  Filter packets by minimum RSSI
  -m MAC, --mac MAC     Filter packets by advertiser MAC
  -i IRK, --irk IRK     Filter packets by advertiser IRK
  -S STRING, --string STRING
                        Filter for advertisements containing the specified string
  -a, --advonly         Passive scanning, don't follow connections
  -A, --scan            Active scanning, don't follow connections
  -e, --extadv          Capture BT5 extended (auxiliary) advertising
  -H, --hop             Hop primary advertising channels in extended mode
  -l, --longrange       Use long range (coded) PHY for primary advertising
  -q, --quiet           Don't display empty packets
  -Q PRELOAD, --preload PRELOAD
                        Preload expected encrypted connection parameter changes
  -n, --nophychange     Ignore encrypted PHY mode changes
  -C, --crcerr          Capture packets with CRC errors
  -d, --decode          Decode advertising data
  -o OUTPUT, --output OUTPUT
                        PCAP output file name
  -z, --zmq             Enable ZMQ server
  --zmqsetting          Set ZMQ server ip and port (Default 127.0.0.1:4222)
```

The XDS110 debugger on the Launchpad boards creates two serial ports. On
Linux, they are typically named `ttyACM0` and `ttyACM1`. The first of the
two created serial ports is used to communicate with Sniffle. By default,
the Python CLI communicates using the first CDC-ACM device it sees matching
the TI XDS110 USB VID:PID combo, or the first Sonoff dongle it sees. You
may need to override this with the `-s` command line option if you are using
a different USB serial adapter or have additional USB CDC-ACM devices connected.

For the `-r` (RSSI filter) option, a value of -40 tends to work well if the
sniffer is very close to or nearly touching the transmitting device. The RSSI
filter is very useful for ignoring irrelevant advertisements in a busy RF
environment. The RSSI filter is only active when capturing advertisements,
as you always want to capture data channel traffic for a connection being
followed. You probably don't want to use an RSSI filter when MAC filtering
is active, as you may lose advertisements from the MAC address of interest
when the RSSI is too low.

To hop along with advertisements and have reliable connection sniffing, you
need to set up a MAC filter with the `-m` option. You should specify the
MAC address of the peripheral device, not the central device. To figure out
which MAC address to sniff, you can run the sniffer with RSSI filtering while
placing the sniffer near the target. This will show you advertisements from
the target device including its MAC address. It should be noted that many BLE
devices advertise with a randomized MAC address rather than their "real" fixed
MAC written on a label.

Most new BLE devices use Resolvable Private Addresses (RPAs) rather than fixed
static or public addresses. While you can set up a MAC filter to a particular
RPA, devices periodically change their RPA. RPAs can can be resolved (associated
with a particular device) if the Identity Resolving Key (IRK) is known. Sniffle
supports automated RPA resolution when the IRK is provided. This avoids the need
to keep updating the MAC filter whenever the RPA changes. You can specify an
IRK for Sniffle with the `-i` option; the IRK should be provided in hexadecimal
format, with the most significant byte (MSB) first. Specifying an IRK allows
Sniffle to channel hop with an advertiser the same way it does with a MAC filter.
The IRK based MAC filtering feature (`-i`) is mutually exclusive with the static
MAC filtering feature (`-m`).

There is also a convenience feature to automatically identify the MAC address
of the advertiser whose advertisement or scan response contains a specified
string (series of bytes). This is useful for devices with RPAs where the IRK is
unknown, but the advertisement contains a sufficiently unique static string suitable
for identification. This feature uses the `-S` option, with the string specified
using standard escape sequences. For example, to look for an advertiser whose
advertisement contains the hex byte sequence DE AD BE EF, specify
`-S "\xDE\xAD\xBE\xEF"`. To look for an advertiser with the string "hello",
simply specify `-S "hello"`. When the string search feature is used, initially
all MAC addresses will be accepted till an advertisement containing the search
string is found. After that, a MAC filter will be set up with the corresponding
advertiser's MAC address, and any RSSI filter would be automatically disabled.

To enable following auxiliary pointers in Bluetooth 5 extended advertising,
enable the `-e` option. To improve performance and reliability in extended
advertising capture, this option disables hopping on the primary advertising
channels, even when a MAC filter is set up. If you are unsure whether a
connection will be established via legacy or extended advertising, you can
enable the `-H` flag in conjunction with `-e` to perform primary channel
hopping with legacy advertisements, and scheduled listening to extended
advertisement auxiliary packets. When combining `-e` and `-H`, the
reliability of connection detection may be reduced compared to hopping on
primary (legacy) or secondary (extended) advertising channels alone.

To sniff the long range PHY on primary advertising channels, specify the `-l`
option. Note that no hopping between primary advertising channels is supported
in long range mode, since all long range advertising uses the BT5 extended
mechanism. Under the extended mechanism, auxiliary pointers on all three
primary channels point to the same auxiliary packet, so hopping between
primary channels is unnecessary.

To not print empty data packets on screen while following a connection, use
the `-q` flag. This makes it easier to observe meaningful communications in
real time, but may obscure when connection following is flaky or lost.

For encrypted connections, Sniffle supports detecting connection parameter
updates even when the encryption key is unknown, and it attempts to measure
the new parameters. However, if you know the new connection interval and Instant
delta to expect in encrypted connection parameter updates, you can specify them
with the `--preload`/`-Q` option to improve performance/reliability.
The expected Interval:DeltaInstant pair should be provided as colon separated
integers. Interval is an integer representing multiples of 1.25 ms (as defined
in LL\_CONNECTION\_UPDATE\_IND). DeltaInstant is the number of connection events
between when the connection update packet is transmitted and when the new
parameters are applied. DeltaInstant must be greater than or equal to 6, as per
the Bluetooth specification's requirements for central devices. If multiple
encrypted parameter updates are expected, you can provide multiple parameter
pairs, separated by commas (eg. `6:7,39:8`). If you have a device that issues
encrypted PHY update PDUs that don't change the PHY, or puts out encrypted LE
power control PDUs without any PHY changes, you can use the `--nophychange`/`-n`
option.

To stop the sniffer, press Ctrl-C.

If for some reason the sniffer firmware locks up and refuses to capture any
traffic even with filters disabled, you should reset the sniffer MCU. On
Launchpad boards, the reset button is located beside the micro USB port.

## Scanner Usage

```
<<<<<<< HEAD
usage: scanner.py [-h] [-s SERPORT] [-b BAUDRATE] [-c {37,38,39}] [-r RSSI] [-l] [-d] [-o OUTPUT]
=======
usage: scanner.py [-h] [-s SERPORT] [-b BAUDRATE] [-c {37,38,39}] [-r RSSI] [-l]
>>>>>>> 253fa7a5

Scanner utility for Sniffle BLE5 sniffer

options:
  -h, --help            show this help message and exit
  -s SERPORT, --serport SERPORT
                        Sniffer serial port name
  -b BAUDRATE, --baudrate BAUDRATE
<<<<<<< HEAD
                        Sniffer serial port baud rate
=======
                        Sniffer baudrate (2000000 or 921600) 
>>>>>>> 253fa7a5
  -c {37,38,39}, --advchan {37,38,39}
                        Advertising channel to listen on
  -r RSSI, --rssi RSSI  Filter packets by minimum RSSI
  -l, --longrange       Use long range (coded) PHY for primary advertising
  -d, --decode          Decode advertising data
  -o OUTPUT, --output OUTPUT
                        PCAP output file name
<<<<<<< HEAD

=======
  -z, --ZMQ             Enable ZMQ server
  --zmqport             ZMQ Server Port (default:4222)
  --zmqhost             ZMQ Server IP (default:127.0.0.1)
>>>>>>> 253fa7a5
```

The scanner command line arguments work the same as the sniffer. The purpose of
the scanner utility is to gather a list of nearby devices advertising, and
actively issue scan requests for observed devices, without having the deluge
of fast scrolling data you get with the sniffer utility. The hardware/firmware
will enter an active scanning mode where it will report received advertisements,
issue scan requests for scannable ones, and report received scan responses.
The scanner utility will record and report observed MAC addresses only once
without spamming the display. Once you're done capturing advertisements, press
Ctrl-C to stop scanning and report the results. The scanner will show the last
advertisement and scan response from each target. Scan results will be sorted
by RSSI in descending order.

## Usage Examples

Sniff all advertisements on channel 38, ignore RSSI < -50, stay on advertising
channel even when CONNECT\_REQs are seen.

```
./sniff_receiver.py -c 38 -r -50 -a
```

Sniff advertisements from MAC 12:34:56:78:9A:BC, stay on advertising channel
even when CONNECT\_REQs are seen, save advertisements to `data1.pcap`.

```
./sniff_receiver.py -m 12:34:56:78:9A:BC -a -o data1.pcap
```

Sniff advertisements and connections for the first MAC address seen with
RSSI >= -40. The RSSI filter will be disabled automatically once a MAC address
has been locked onto. Save captured data to `data2.pcap`.

```
./sniff_receiver.py -m top -r -40 -o data2.pcap
```

Sniff advertisements and connections from the peripheral with big endian IRK
4E0BEA5355866BE38EF0AC2E3F0EBC22. Preload two expected encrypted connection
parameter updates; the first with an Interval of 6, occuring at an instant 6
connection events after an encrypted LL\_CONNECTION\_UPDATE\_IND is observed
by the sniffer. The second expected encrypted connection update has an Interval
of 39, and DeltaInstant of 6 too.

```
./sniff_receiver.py -i 4E0BEA5355866BE38EF0AC2E3F0EBC22 -Q 6:6,39:6
```

Sniff BT5 extended advertisements and connections from nearby (RSSI >= -55) devices.

```
./sniff_receiver.py -r -55 -e
```

Sniff legacy and extended advertisements and connections from the device with the
specified MAC address. Save captured data to `data3.pcap`.

```
./sniff_receiver.py -eH -m 12:34:56:78:9A:BC -o data3.pcap
```

Sniff extended advertisements and connections using the long range primary PHY on
channel 38.

```
./sniff_receiver.py -le -c 38
```

Actively scan on channel 39 for advertisements with RSSI greater than -50.

```
./scanner.py -c 39 -r -50
```

## Obtaining the IRK

If you have a rooted Android phone, you can find IRKs (and LTKs) in the Bluedroid
configuration file. On Android 8.1, this is located at `/data/misc/bluedroid/bt_config.conf`.
The `LE_LOCAL_KEY_IRK` specifies the Android device's own IRK, and the first 16
bytes of `LE_KEY_PID` for every bonded device in the file indicate the bonded
device's IRK. Be aware that keys stored in this file are little endian, so
**the byte order of keys in this file will need to be reversed.** For example,
the little endian IRK 22BC0E3F2EACF08EE36B865553EA0B4E needs to be changed to
4E0BEA5355866BE38EF0AC2E3F0EBC22 (big endian) when being passed to Sniffle with
the `-i` option.

You can also find the IRK and LTK through HCI Snoop logs captured on Android or iOS
without rooting the device:

* Android: <https://novelbits.s3.us-east-2.amazonaws.com/Developer+Guides/Android+Bluetooth+Debugging+Guide.pdf>
* iOS: <https://novelbits.s3.us-east-2.amazonaws.com/Developer+Guides/iOS+Bluetooth+Debugging+Guide.pdf>

## Wireshark Plugin

Sniffle includes a Wireshark plugin that makes it possible to launch Sniffle automatically
from the Wireshark GUI by selecting the 'Sniffle' capture interface.

To install the Sniffle plugin, first find the location of your Personal Extcap folder in the
'About Wireshark' dialog (*Help* > *About Wireshark* > *Folders* > *Personal Extcap path*).
On POSIX (Linux and Mac OS) systems running recent versions of Wireshark (4.2.0+), this
folder is located at `~/.local/lib/wireshark/extcap`. Under Windows, it can be found at
`%USERPROFILE%\AppData\Roaming\Wireshark\extcap`.

On POSIX systems, you can just symlink the Sniffle extcap plugin into the Wireshark personal
extcap directory:

```
mkdir -p ~/.local/lib/wireshark/extcap
ln -s $(pwd)/python_cli/sniffle_extcap.py ~/.local/lib/wireshark/extcap
```

On Mac OS, Wireshark may try to use the Xcode Python rather than the Python in your PATH specified
by your shell profile. Thus, the Sniffle plugin may fail to show up in extcap interfaces if PySerial
is not installed for the Xcode Python. To fix this, you can edit the shebang line of
`sniffle_extcap.py` to directly point to the Python with PySerial installed, for example the
Homebrew Python at `/opt/homebrew/bin/python3`, rather than `/usr/bin/env python3`.

On Windows, you can copy the following files and directories from the `python_cli` directory into
your Personal Extcap folder:

```
sniffle/
sniffle_extcap.py
sniffle_extcap.bat
```

On Windows, it may be necessary to edit `sniffle_extcap.bat` to specify the location of
the python interpreter if the installation directory is not included in the PATH, e.g.:

```
@echo off
C:\my_python_install\python.exe "%~dp0sniffle_extcap.py" %*
```

Once the plugin has been installed, restart Wireshark or choose *Capture* > *Refresh Interfaces*
to enable the Sniffle interface.

## Transmit Functionality

While the original 2019 Sniffle firmware was purely a passive listener, later firmware versions
added various features to actively transmit packets in various ways. Current Sniffle firmware
supports acting as both a GAP central and peripheral device, including active scanning, legacy
and extended advertising, initiating connections, and being connected in a central or
peripheral role. The `scanner.py` script performs active scanning. The `initiator.py`
script initiates a connection to a peripheral and then acts as a connected central. The
`advertiser.py` script performs legacy advertising and accepts connection requests from other
devices, transitioning to a connected peripheral role.

The transmit functionality of Sniffle is a little different from a traditional HCI-based Bluetooth
controller, because it gives you very low level control of the exact PDUs being sent at the link
layer. This low-level control allows the host-side code to implement additional functionality,
such as link layer fuzz testing or link layer relay attacks.

I have not yet taken the time to formally document the Sniffle firmware's API, though it is fairly
self-explanatory when looking at its host-side implementation in `sniffle_hw.py`. Active scanning
(that transmits scan requests) is activated by `cmd_scan`. Connection initiation is triggered by
`cmd_connect`, though it's easiest to use the `initiate_conn` wrapper. Advertising (optionally
connectable) is activated by `cmd_advertise` for legacy advertising, or `cmd_advertise_ext` for
extended advertising.

## XDS110 UART Latency

Since the fixing of TI issue [EXT_EP-11735](https://sir.ext.ti.com/jira/browse/EXT_EP-11735) in
mid-2024, the XDS110 debugger (included on TI Launchpad boards) handles high baud rates such as
2M (as used by Sniffle) in a reasonable manner without excessive latency. However, the latest
XDS110 firmware still uses buffered DMA-driven operation of UART at such baud rates, and as
such can still introduce latency up to 30 ms. This latency is inconsequential for use as a sniffer,
but may be detrimental to more active operations such as host-side code acting as a GATT client
or server, or performing relay attacks. The modification of XDS110 firmware version 3.0.0.28
desrcribed below for interrupt-based operation can still greatly reduce latency for such
time-sensitive operations. It should be possible to make a similar modification to the latest
XDS110 firmware, but I haven't taken the time to reverse engineer it and find the right bits
to change.

In mid-2024 and earlier, the firmware of the TI XDS110 debugger (included on Launchpad boards)
had an undesirable behaviour in its USB to UART bridge, where at high baud rates, there can be severe
latency, especially with frequent small writes as done by the Sniffle firmware. This issue was
present for years, and was still present in April 2024 with the XDS110 firmware 3.0.0.28
bundled with UniFlash 8.6.0. The root cause was that in DMA based operation, the XDS110 firmware
accumulated UART data in a buffer whose size was proportional to baud rate, and waited for this
buffer to fill before transferring the data. There was logic to flush this buffer if no new data
arrived over the last 15 milliseconds, but this flushing logic was never triggered when Sniffle
was frequently adding small packets from connection events every few milliseconds. As a result of
this suboptimal behaviour, sniffed data could appear in delayed bursts on the host.

The XDS110 firmware also has an alternate mode for UART operation, where every UART receive
triggers an interrupt that results in data immediately being passed to the host. This
interrupt-based mode of operation has much lower latency. However, the firmware only uses it for
baud rates below 230400. As a workaround to the high latency of DMA mode operation with frequent
small data chunks, you can modify the firmware to use interrupt-based USB-UART bridging even at
high baud rates (like 2M baud as used by Sniffle). In firmware 3.0.0.28 (included with Uniflash
8.6.0), you can hex edit the bytes at offset 0x0A14 from 61 3F to 00 1F. This will change the
baud rate for switching to DMA-based UART operation from 230400 to 0x200000 (2097152).

Be aware that the offsets and byte modifications described above are only for firmware 3.0.0.28,
and will be different for different firmware versions. Flashing invalid firmware onto your debugger
may damage it, and we assume no responsibility for any damage that may occur.

The following commands can be used on Linux to modify the XDS110 firmware for low latency UART
at high baud rates:

```
cd ~/ti/uniflash_8.6.0/deskdb/content/TICloudAgent/linux/ccs_base/common/uscif/xds110/
cp firmware_3.0.0.28.bin firmware_3.0.0.28_fastuart.bin
printf '\x00\x1f' | dd of=firmware_3.0.0.28_fastuart.bin bs=1 seek=$((0x0A14)) conv=notrunc
sha256sum firmware_3.0.0.28_fastuart.bin
```

Before flashing, verify that the SHA256 sum of the modified firmware is
`c226f2e9cb2b9f0bc111ca11f2903d58d4065293468623428c0e8eeb22086dcf`. After verifying this,
run the following commands to flash the modified XDS110 debugger firmware:

```
./xdsdfu -m
./xdsdfu -f firmware_3.0.0.28_fastuart.bin -r
```

## Relaying Link Layer Traffic

Sniffle can be used to perform [link-layer relaying](https://hardwear.io/netherlands-2022/presentation/bluetooth-LE-link-layer-relay-attacks.pdf)
of Bluetooth LE traffic. When performing relaying, one Sniffle device acts as a
BLE central (using `relay_master.py`) and a second Sniffle deice acts as a BLE
peripheral (using `relay_slave.py`). Master and slave are historic terms for BLE
central and peripheral respectively. The relay master captures advertising and
scan response data from the genuine peripheral, then passes it to the relay slave.
The relay slave transmits advertisements and scan responses mimicking the genuine
peripheral and accepts connections. Upon accepting a connection, the relay slave
notifies the relay master, which then initiates a connection to the genuine
peripheral. From this point onwards, all link layer packets are forwarded
between the relay master and slave.

The relay master script provides functionality to request faster connection
intervals on one both sides of the relay to reduce latency. If using the XDS110
as a USB/UART bridge, be aware that the XDS110 firmware introduces additional
latency to the relay unless you modify it as described above.

Please note that the relay master script creates a network listener that binds
to all interfaces (0.0.0.0), and the network protocol used to communicate
between the relaying devices provides no security. Only use these scripts in
trusted network environments.

Usage of the relay master (central) and slave (peripheral) scripts is shown below.
At present, extended advertising is not supported by the relay scripts.

```
usage: relay_master.py [-h] [-s SERPORT] [-c {37,38,39}] [-m MAC] [-i IRK] [-S STRING]
                       [-P] [-q] [-Q PRELOAD] [-f] [-p] [-F] [-o OUTPUT]

Relay master script for Sniffle BLE5 sniffer

options:
  -h, --help            show this help message and exit
  -s, --serport SERPORT
                        Sniffer serial port name
  -c, --advchan {37,38,39}
                        Advertising channel to listen on
  -m, --mac MAC         Specify target MAC address
  -i, --irk IRK         Specify target IRK
  -S, --string STRING   Specify target by advertisement search string
  -P, --public          Supplied MAC address is public
  -q, --quiet           Don't show empty packets
  -Q, --preload PRELOAD
                        Preload expected encrypted connection parameter changes
  -f, --fastslave       Relay slave should request a fast connection interval
  -p, --pause           Wait for key press on master before relaying
  -F, --fastmaster      Relay master should specify a fast connection interval
  -o, --output OUTPUT   PCAP output file name
```

```
usage: relay_slave.py [-h] [-s SERPORT] [-M MASTERADDR] [-q]

Relay slave script for Sniffle BLE5 sniffer

options:
  -h, --help            show this help message and exit
  -s, --serport SERPORT
                        Sniffer serial port name
  -M, --masteraddr MASTERADDR
                        IP address of relay master
  -q, --quiet           Don't show empty packets
```<|MERGE_RESOLUTION|>--- conflicted
+++ resolved
@@ -18,11 +18,7 @@
 * Easy to extend host-side software written in Python
 * PCAP export compatible with the Ubertooth
 * Wireshark compatible plugin
-<<<<<<< HEAD
 * ZMQ Publishing server
-=======
-* ZMQ Subscribing server
->>>>>>> 253fa7a5
 
 ## Prerequisites
 
@@ -387,11 +383,7 @@
 ## Scanner Usage
 
 ```
-<<<<<<< HEAD
 usage: scanner.py [-h] [-s SERPORT] [-b BAUDRATE] [-c {37,38,39}] [-r RSSI] [-l] [-d] [-o OUTPUT]
-=======
-usage: scanner.py [-h] [-s SERPORT] [-b BAUDRATE] [-c {37,38,39}] [-r RSSI] [-l]
->>>>>>> 253fa7a5
 
 Scanner utility for Sniffle BLE5 sniffer
 
@@ -400,11 +392,7 @@
   -s SERPORT, --serport SERPORT
                         Sniffer serial port name
   -b BAUDRATE, --baudrate BAUDRATE
-<<<<<<< HEAD
-                        Sniffer serial port baud rate
-=======
                         Sniffer baudrate (2000000 or 921600) 
->>>>>>> 253fa7a5
   -c {37,38,39}, --advchan {37,38,39}
                         Advertising channel to listen on
   -r RSSI, --rssi RSSI  Filter packets by minimum RSSI
@@ -412,13 +400,6 @@
   -d, --decode          Decode advertising data
   -o OUTPUT, --output OUTPUT
                         PCAP output file name
-<<<<<<< HEAD
-
-=======
-  -z, --ZMQ             Enable ZMQ server
-  --zmqport             ZMQ Server Port (default:4222)
-  --zmqhost             ZMQ Server IP (default:127.0.0.1)
->>>>>>> 253fa7a5
 ```
 
 The scanner command line arguments work the same as the sniffer. The purpose of
