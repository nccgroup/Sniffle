--- conflicted
+++ resolved
@@ -116,22 +116,9 @@
         return _SDRPacket(t_sync, rssi, chan, self.phy, body, crc_rev, crc_err)
 
 class SniffleSDR:
-<<<<<<< HEAD
     chunk_size = 4000000
 
     def __init__(self, fs_source, gain, chan=37, multi_chan=True, logger=None):
-=======
-    def __init__(self, driver="rfnm", logger=None):
-        self.sdr = None
-        results = SoapyDevice.enumerate()
-        for device in results:
-            if device["driver"] == driver:
-                self.sdr = SoapyDevice(device)
-                break
-        if self.sdr is None:
-            assert False, "No SoapySDR found"
-        self.sdr_chan = 0
->>>>>>> 03b37160
         self.pktq = Queue()
         self.decoder_state = SniffleDecoderState()
         self.logger = logger if logger else TrivialLogger()
@@ -409,10 +396,16 @@
         multi_chan = False
         gain = 10
         chan = 37
-
+       
         if driver == 'rfnm':
-            self.sdr = SoapyDevice({'driver': driver})
-
+            self.sdr = None
+            results = SoapyDevice.enumerate()
+            for device in results:
+                if device["driver"] == driver:
+                    self.sdr = SoapyDevice(device)
+                    break
+            if self.sdr is None:
+                assert False, "No SoapySDR found"
             rates = self.sdr.listSampleRates(SOAPY_SDR_RX, self.sdr_chan)
             antennas = self.sdr.listAntennas(SOAPY_SDR_RX, self.sdr_chan)
             self.sdr.setAntenna(SOAPY_SDR_RX, self.sdr_chan, antennas[1])
