--- conflicted
+++ resolved
@@ -173,11 +173,6 @@
     while True:
         try:
             msg = hw.recv_and_decode()
-<<<<<<< HEAD
-            print_message(msg, args.quiet, args.decode)
-        except SourceDone:
-            break
-=======
             if msg.pdutype == 'AUX_ADV_IND' and msg.aa==0x8e89bed6:
                 data = bytearray(msg.adv_data)
                 if data[1]==0x16 and int.from_bytes(data[2:4],'little')==0xFFFA and data[4]==0x0D:
@@ -191,7 +186,8 @@
                     sys.stdout.flush()
             else:
                 print_message(msg, args.quiet, args.decode)
->>>>>>> 03b37160
+        except SourceDone:
+            break
         except KeyboardInterrupt:
             if args.zmq:
                 socket.close()
